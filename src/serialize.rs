mod vec252;

use crate::args::{Network, SerializeArgs};
use anyhow::Result;
use cairo_felt::Felt252;
use cairo_proof_parser::parse;
use clap::ValueEnum;
use itertools::chain;
use std::fs;
use std::io::BufRead;
use std::path::Path;
use std::path::PathBuf;
use thiserror::Error;
use vec252::VecFelt252;

<<<<<<< HEAD
#[derive(Debug, Error)]
pub enum Error {
    #[error("Failed to interact with the file system")]
    IO(#[from] std::io::Error),
    #[error("Failed to parse proof file")]
    Parse(#[from] anyhow::Error),
    #[error("Failed to parse serde_json")]
    SerdeJson(#[from] serde_json::Error),
    #[error("Annotation file is required for serializing proofs for Ethereum")]
    AnnotationFileNotSpecified,
    #[error("Extra output file is required for serializing proofs for Ethereum")]
    ExtraOutputFileNotSpecified,
}

pub fn serialize_proof(args: SerializeArgs) -> Result<(), Error> {
=======
#[derive(Copy, Clone, PartialEq, Eq, PartialOrd, Ord, ValueEnum)]
pub enum CairoVersion {
    Cairo0 = 0,
    Cairo1 = 1,
}

impl From<CairoVersion> for Felt252 {
    fn from(value: CairoVersion) -> Self {
        match value {
            CairoVersion::Cairo0 => Felt252::from(0),
            CairoVersion::Cairo1 => Felt252::from(1),
        }
    }
}

pub fn serialize_proof(args: &SerializeArgs) -> Result<()> {
>>>>>>> 9ea6e93a
    let proof_file = args.proof.clone();
    match args.network {
        Network::ethereum => {
            let proof_with_annotations_json = parse_bootloader_proof_file(
                &proof_file,
                args.annotation_file,
                args.extra_output_file,
            )?;

            std::fs::write(args.output.clone(), proof_with_annotations_json).unwrap();
        }
        Network::starknet => {
            let (config, public_input, unsent_commitment, witness) = parse_proof_file(&proof_file)?;

            let proof = chain!(
                config.into_iter(),
                public_input.into_iter(),
                unsent_commitment.into_iter(),
                witness.into_iter()
            );

<<<<<<< HEAD
            let calldata = chain!(proof, std::iter::once(Felt252::from(1)));
=======
    let calldata = chain!(proof, std::iter::once(CairoVersion::Cairo1.into()));
>>>>>>> 9ea6e93a

            let calldata_string = calldata
                .map(|f| f.to_string())
                .collect::<Vec<_>>()
                .join(" ");

            fs::write(args.output.clone(), calldata_string)?;
        }
    }
    Ok(())
}

fn parse_proof_file(
    proof_file: &Path,
) -> Result<(VecFelt252, VecFelt252, VecFelt252, VecFelt252), Error> {
    let proof_file_content = std::fs::read_to_string(proof_file)?;
    let parsed = parse(proof_file_content).map_err(Error::Parse)?;
    Ok((
        serde_json::from_str(&parsed.config.to_string())?,
        serde_json::from_str(&parsed.public_input.to_string())?,
        serde_json::from_str(&parsed.unsent_commitment.to_string())?,
        serde_json::from_str(&parsed.witness.to_string())?,
    ))
}

fn parse_bootloader_proof_file(
    proof_file: &Path,
    annotation_file: Option<PathBuf>,
    extra_output_file: Option<PathBuf>,
) -> Result<String, Error> {
    let annotation_file = annotation_file.ok_or_else(|| Error::AnnotationFileNotSpecified)?;
    let extra_output_file = extra_output_file.ok_or_else(|| Error::ExtraOutputFileNotSpecified)?;

    // load proof file as json
    let proof_reader = std::fs::File::open(proof_file).unwrap();
    let proof: serde_json::Value = serde_json::from_reader(proof_reader).unwrap();

    // load annotation file and save the lines as an array property (annotations) in the proof json file
    let annotation_reader = std::fs::File::open(annotation_file).unwrap();
    let annotation_lines: Vec<String> = std::io::BufReader::new(annotation_reader)
        .lines()
        .map(|line| line.unwrap())
        .collect();
    let mut proof_with_annotations = proof.clone();
    proof_with_annotations["annotations"] = serde_json::json!(annotation_lines);

    // load extra annotation file and save the lines as an array property (extra_annotations) in the proof json file
    let extra_annotation_reader = std::fs::File::open(extra_output_file).unwrap();
    let extra_annotation_lines: Vec<String> = std::io::BufReader::new(extra_annotation_reader)
        .lines()
        .map(|line| line.unwrap())
        .collect();
    proof_with_annotations["extra_annotations"] = serde_json::json!(extra_annotation_lines);

    // format json and write to file
    let proof_with_annotations_json =
        serde_json::to_string_pretty(&proof_with_annotations).unwrap();
    Ok(proof_with_annotations_json)
}<|MERGE_RESOLUTION|>--- conflicted
+++ resolved
@@ -13,7 +13,21 @@
 use thiserror::Error;
 use vec252::VecFelt252;
 
-<<<<<<< HEAD
+#[derive(Copy, Clone, PartialEq, Eq, PartialOrd, Ord, ValueEnum)]
+pub enum CairoVersion {
+    Cairo0 = 0,
+    Cairo1 = 1,
+}
+
+impl From<CairoVersion> for Felt252 {
+    fn from(value: CairoVersion) -> Self {
+        match value {
+            CairoVersion::Cairo0 => Felt252::from(0),
+            CairoVersion::Cairo1 => Felt252::from(1),
+        }
+    }
+}
+
 #[derive(Debug, Error)]
 pub enum Error {
     #[error("Failed to interact with the file system")]
@@ -29,24 +43,6 @@
 }
 
 pub fn serialize_proof(args: SerializeArgs) -> Result<(), Error> {
-=======
-#[derive(Copy, Clone, PartialEq, Eq, PartialOrd, Ord, ValueEnum)]
-pub enum CairoVersion {
-    Cairo0 = 0,
-    Cairo1 = 1,
-}
-
-impl From<CairoVersion> for Felt252 {
-    fn from(value: CairoVersion) -> Self {
-        match value {
-            CairoVersion::Cairo0 => Felt252::from(0),
-            CairoVersion::Cairo1 => Felt252::from(1),
-        }
-    }
-}
-
-pub fn serialize_proof(args: &SerializeArgs) -> Result<()> {
->>>>>>> 9ea6e93a
     let proof_file = args.proof.clone();
     match args.network {
         Network::ethereum => {
@@ -68,11 +64,7 @@
                 witness.into_iter()
             );
 
-<<<<<<< HEAD
-            let calldata = chain!(proof, std::iter::once(Felt252::from(1)));
-=======
-    let calldata = chain!(proof, std::iter::once(CairoVersion::Cairo1.into()));
->>>>>>> 9ea6e93a
+            let calldata = chain!(proof, std::iter::once(CairoVersion::Cairo1.into()));
 
             let calldata_string = calldata
                 .map(|f| f.to_string())
